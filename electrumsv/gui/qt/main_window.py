--- conflicted
+++ resolved
@@ -1428,27 +1428,8 @@
 
         def broadcast_tx() -> None:
             # non-GUI thread
-<<<<<<< HEAD
             if not self._send_view.maybe_send_payment_request(tx):
-                result = self.network.broadcast_transaction_and_wait(tx)
-=======
-            pr = self.payment_request
-            if pr:
-                if pr.has_expired():
-                    pr.error = _("The payment request has expired")
-                    self.payment_request_error_signal.emit()
-                    return None
-
-                if not pr.send_payment(account, str(tx)):
-                    self.payment_request_error_signal.emit()
-                    return None
-
-                self._account.invoices.set_paid(pr, tx.txid())
-                self._account.invoices.save()
-                self.payment_request = None
-                # On success we broadcast as well, but it is assumed that the merchant also
-                # broadcasts.
->>>>>>> efceece1
+                return None
 
             result = self.network.broadcast_transaction_and_wait(tx)
 
@@ -1484,41 +1465,7 @@
 
     def delete_invoice(self, key) -> None:
         self._account.invoices.remove(key)
-<<<<<<< HEAD
         self._send_view.update_widgets()
-=======
-        self.invoice_list.update()
-
-    def payment_request_ok(self):
-        pr = self.payment_request
-        key = self._account.invoices.add(pr)
-        status = self._account.invoices.get_status(key)
-        self.invoice_list.update()
-        if status == PaymentState.PAID:
-            self.show_message("invoice already paid")
-            self.do_clear()
-            self.payment_request = None
-            return
-        self.payto_e.is_pr = True
-        if not pr.has_expired():
-            self.payto_e.set_validated()
-        else:
-            self.payto_e.set_expired()
-        self.payto_e.setText(pr.get_requestor())
-        self.amount_e.setText(format_satoshis_plain(pr.get_amount(), app_state.decimal_point))
-        self.message_e.setText(pr.get_memo())
-        # signal to set fee
-        self.amount_e.textEdited.emit("")
-
-    def payment_request_error(self):
-        self.show_message(self.payment_request.error)
-        self.payment_request = None
-        self.do_clear()
-
-    def on_pr(self, request):
-        self.payment_request = request
-        self.payment_request_ok_signal.emit()
->>>>>>> efceece1
 
     def pay_to_URI(self, URI: str) -> None:
         if not URI:
@@ -1625,16 +1572,9 @@
         self.history_view.update_tx_list()
         self.history_updated_signal.emit()
 
-<<<<<<< HEAD
     def show_invoice(self, account: AbstractAccount, request_id: str) -> None:
         external_request = account.invoices.get(request_id)
-        external_request.verify(self.contacts)
         self.show_pr_details(account, external_request)
-=======
-    def show_invoice(self, request_id: str) -> None:
-        external_request = self._account.invoices.get(request_id)
-        self.show_pr_details(external_request)
->>>>>>> efceece1
 
     def show_pr_details(self, account: AbstractAccount, req: PaymentRequest) -> None:
         d = WindowModalDialog(self, _("Invoice"))
@@ -1679,16 +1619,8 @@
         req = self._account.invoices.get(req_id)
         self.payment_request = req
         self.prepare_for_payment_request()
-<<<<<<< HEAD
-        req.error = None  # this forces verify() to re-run
         send_view = self.get_send_view(self._account_id)
-        if req.verify(self.contacts):
-            send_view.payment_request_ok()
-        else:
-            send_view.payment_request_error()
-=======
-        self.payment_request_ok()
->>>>>>> efceece1
+        send_view.payment_request_ok()
 
     def create_console_tab(self):
         from .console import Console
