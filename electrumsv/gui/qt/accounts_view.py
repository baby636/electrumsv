import csv
from functools import partial
import json
import os
import threading
import time
from typing import List, Optional

from PyQt5.QtCore import QEvent, QItemSelectionModel, QModelIndex, pyqtSignal, QSize, Qt
# from PyQt5.QtGui import QModel
from PyQt5.QtWidgets import (QDialog, QLabel, QLineEdit, QListWidget, QListWidgetItem, QMenu,
    QSplitter, QTabWidget, QTextEdit, QVBoxLayout, QWidget)

from electrumsv.bitcoin import address_from_string, script_template_to_string
from electrumsv.constants import AccountType, DerivationType
from electrumsv.i18n import _
from electrumsv.wallet import AbstractAccount, MultisigAccount, Wallet

from .cosigners_view import CosignerState, CosignerList
from .main_window import ElectrumWindow
from .qrtextedit import ShowQRTextEdit
from .util import (Buttons, CancelButton, CloseButton, filename_field,
    FormSectionWidget, line_dialog, MessageBox, OkButton, protected, read_QIcon, WindowModalDialog)


class AccountsView(QSplitter):
    computing_privkeys_signal = pyqtSignal()
    show_privkeys_signal = pyqtSignal()

    def __init__(self, main_window: ElectrumWindow, wallet: Wallet) -> None:
        super().__init__(main_window)

        self._main_window = main_window
        self._wallet = wallet

        self._main_window.account_created_signal.connect(self._on_account_created)
        self._main_window.account_change_signal.connect(self._on_account_changed)

        # We subclass QListWidget so accounts cannot be deselected.
        class CustomListWidget(QListWidget):
            def selectionCommand(self, index: QModelIndex, event: Optional[QEvent]) \
                    -> QItemSelectionModel.SelectionFlags:
                flags = super().selectionCommand(index, event)
                if flags == QItemSelectionModel.Deselect:
                    return QItemSelectionModel.NoUpdate
                return flags

        self._account_ids: List[int] = []
        self._tab_widget = QTabWidget()

        self._selection_list = CustomListWidget()
        self._selection_list.setMinimumWidth(150)
        self._selection_list.setIconSize(QSize(32, 32))
        self._selection_list.setContextMenuPolicy(Qt.CustomContextMenu)
        self._selection_list.customContextMenuRequested.connect(self._show_account_menu)
        self._selection_list.currentItemChanged.connect(self._on_current_item_changed)

        self._current_account_id: Optional[int] = None

        self.addWidget(self._selection_list)
        self.addWidget(self._tab_widget)

        self.setStretchFactor(1, 2)

    def on_wallet_loaded(self) -> None:
        self._initialize_account_list()

    def _on_account_created(self, new_account_id: int, new_account: AbstractAccount) -> None:
        # It should be made the active wallet account and followed up with the change event.
        self._add_account_to_list(new_account)

    def _on_account_changed(self, new_account_id: int, new_account: AbstractAccount) -> None:
        # The list is being told what to focus on.
        if self._update_active_account(new_account_id):
            row = self._account_ids.index(new_account_id)
            self._selection_list.setCurrentRow(row)

    def _on_current_item_changed(self, item: QListWidgetItem, last_item: QListWidgetItem) -> None:
        account_id = item.data(Qt.UserRole)
        # This should update the internal tracking, and also the active wallet account.
        if self._update_active_account(account_id):
            account = self._main_window._wallet.get_account(account_id)
            self._update_window_account(account)

    def _update_active_account(self, account_id: int) -> bool:
        if account_id == self._current_account_id:
            return False
        self._current_account_id = account_id
        return True

    def _update_window_account(self, account: AbstractAccount) -> None:
        self._main_window.set_active_account(account)

    def get_tab_widget(self) -> QTabWidget:
        return self._tab_widget

    def _initialize_account_list(self) -> None:
        self._selection_list.clear()
        self._account_ids.clear()

        # TODO(rt12): These should respect user ordering, and perhaps also later hierarchy.
        for account in self._wallet.get_accounts():
            self._add_account_to_list(account)

        if len(self._account_ids):
            self._selection_list.setCurrentRow(0)
            currentItem = self._selection_list.currentItem()
            account_id = currentItem.data(Qt.UserRole)
            if self._update_active_account(account_id):
                account = self._main_window._wallet.get_account(account_id)
                self._update_window_account(account)

    def _add_account_to_list(self, account: AbstractAccount) -> None:
        account_id = account.get_id()
        item = QListWidgetItem()
        keystore = account.get_keystore()
        derivation_type = keystore.derivation_type if keystore is not None \
            else DerivationType.NONE
        is_watching_only = keystore.is_watching_only() if keystore is not None else True
        icon_state = "inactive" if is_watching_only else "active"
        if derivation_type == DerivationType.ELECTRUM_MULTISIG:
            tooltip_text = _("Multi-signature account")
            icon_filename = "icons8-group-task-80-blueui-{}.png"
        elif derivation_type == DerivationType.HARDWARE:
            tooltip_text = _("Hardware wallet account")
            icon_filename = "icons8-usb-2-80-blueui-{}.png"
        elif derivation_type == DerivationType.IMPORTED:
            # This should not be watch only as imported public keys have no keystore.
            tooltip_text = _("Imported private key account")
            icon_filename = "icons8-key-80-plus-blueui-{}.png"
        elif derivation_type == DerivationType.ELECTRUM_OLD:
            tooltip_text = _("Old-style Electrum account")
            icon_filename = "icons8-password-1-80-blueui-{}.png"
        elif derivation_type == DerivationType.BIP32:
            tooltip_text = _("BIP32 account")
            icon_filename ="icons8-grand-master-key-80-blueui-{}.png"
        else:
            # This should always be watch only as imported public keys have no keystore.
            tooltip_text = _("Imported public key account")
            icon_filename = "icons8-key-80-plus-blueui-{}.png"
        if is_watching_only:
            tooltip_text += f" ({_('watch only')})"
        item.setIcon(read_QIcon(icon_filename.format(icon_state)))
        item.setData(Qt.UserRole, account_id)
        item.setText(account.display_name())
        item.setToolTip(tooltip_text)
        self._selection_list.addItem(item)
        self._account_ids.append(account_id)

    def _show_account_menu(self, position) -> None:
        item = self._selection_list.currentItem()
        if not item:
            return

        account_id = item.data(Qt.UserRole)
        account = self._wallet.get_account(account_id)

        menu = QMenu()
        menu.addAction(_("&Information"),
            partial(self._show_account_information, account_id))
        seed_menu = menu.addAction(_("View &Secured Data"),
            partial(self._view_secured_data, main_window=self._main_window, account_id=account_id))
        seed_menu.setEnabled(
            not account.is_watching_only() and not isinstance(account, MultisigAccount) \
            and not account.is_hardware_wallet() \
            and account.type() != AccountType.IMPORTED_PRIVATE_KEY)
        menu.addAction(_("&Rename"),
            partial(self._rename_account, account_id))
        menu.addSeparator()

        private_keys_menu = menu.addMenu(_("&Private keys"))
        import_menu = private_keys_menu.addAction(_("&Import"), partial(self._import_privkey,
                main_window=self._main_window, account_id=account_id))
        import_menu.setEnabled(account.can_import_privkey())
        export_menu = private_keys_menu.addAction(_("&Export"), partial(self._export_privkeys,
            main_window=self._main_window, account_id=account_id))
        export_menu.setEnabled(account.can_export())
        if account.can_import_address():
            menu.addAction(_("Import addresses"), partial(self._import_addresses, account_id))

        menu.addSeparator()

        labels_menu = menu.addMenu(_("&Labels"))
        action = labels_menu.addAction(_("&Import"),
            partial(self._main_window.do_import_labels, account_id))
        labels_menu.addAction(_("&Export"), partial(self._main_window.do_export_labels, account_id))

        invoices_menu = menu.addMenu(_("Invoices"))
        invoices_menu.addAction(_("Import"),
            partial(self._main_window._import_invoices, account_id))

        payments_menu = menu.addMenu(_("Payments"))
        payments_menu.addAction(_("Export destinations"),
            partial(self._generate_destinations, account_id))

        menu.exec_(self._selection_list.viewport().mapToGlobal(position))

    def _rename_account(self, account_id: int) -> None:
        account = self._main_window._wallet.get_account(self._current_account_id)
        new_account_name = line_dialog(self, _("Rename account"), _("Account name"), _("OK"),
            account.get_name())
        if new_account_name is None:
            return
        account.set_name(new_account_name)
        account_row = self._account_ids.index(account_id)
        item: QListWidgetItem = self._selection_list.item(account_row)
        item.setText(new_account_name)

    def _show_account_information(self, account_id: int) -> None:
        dialog = AccountInformationDialog(self._main_window, self._wallet, account_id, self)
        dialog.exec_()

<<<<<<< HEAD
    def _can_view_secured_data(self, account: AbstractAccount) -> None:
=======
    def _generate_destinations(self, account_id) -> None:
        from . import payment_destinations_dialog
        from importlib import reload
        reload(payment_destinations_dialog)
        dialog = payment_destinations_dialog.PaymentDestinationsDialog(self._main_window,
            self._wallet, account_id, self)
        dialog.exec_()

    def can_view_secured_data(self, account: AbstractAccount) -> None:
>>>>>>> b470275c
        return not account.is_watching_only() and not isinstance(account, MultisigAccount) \
            and not account.is_hardware_wallet()

    @protected
    def _view_secured_data(self, main_window: ElectrumWindow, account_id: int=-1,
            password: Optional[str]=None) -> None:
        # account_id is a keyword argument so that 'protected' can identity the correct wallet
        # window to do the password request in the context of.
        account = self._wallet.get_account(account_id)
        if self._can_view_secured_data(account):
            keystore = account.get_keystore()
            from .secured_data_dialog import SecuredDataDialog
            d = SecuredDataDialog(self._main_window, self, keystore, password)
            d.exec_()
        else:
            MessageBox.show_message(_("This type of account has no secured data. You are advised "
                "to manually back up this wallet."), self._main_window)

    @protected
    def _import_privkey(self, main_window: ElectrumWindow, account_id: int=-1,
            password: Optional[str]=None) -> None:
        # account_id is a keyword argument so that 'protected' can identity the correct wallet
        # window to do the password request in the context of.
        account = self._wallet.get_account(account_id)

        title, msg = _('Import private keys'), _("Enter private keys")
        self._main_window._do_import(title, msg,
            lambda x: account.import_private_key(x, password))

    def _import_addresses(self, account_id: int) -> None:
        account = self._wallet.get_account(account_id)

        title, msg = _('Import addresses'), _("Enter addresses")
        def import_addr(addr):
            address = address_from_string(addr)
            if account.import_address(address):
                return addr
            # Show duplicate addition same as good addition.
            return addr
        self._main_window._do_import(title, msg, import_addr)

    @protected
    def _export_privkeys(self, main_window: ElectrumWindow, account_id: int=-1,
            password: Optional[str]=None) -> None:
        account = self._wallet.get_account(account_id)

        if isinstance(self._wallet, MultisigAccount):
            MessageBox.show_message(
                _('WARNING: This is a multi-signature wallet.') + '\n' +
                _('It can not be "backed up" by simply exporting these private keys.')
            )

        d = WindowModalDialog(self, _('Private keys'))
        d.setMinimumSize(850, 300)
        vbox = QVBoxLayout(d)

        msg = "\n".join([
            _("WARNING: ALL your private keys are secret."),
            _("Exposing a single private key can compromise your entire wallet!"),
            _("In particular, DO NOT use 'redeem private key' services proposed by third parties.")
        ])
        vbox.addWidget(QLabel(msg))

        e = QTextEdit()
        e.setReadOnly(True)
        vbox.addWidget(e)

        defaultname = 'electrumsv-private-keys.csv'
        select_msg = _('Select file to export your private keys to')
        hbox, filename_e, csv_button = filename_field(self._main_window.config, defaultname,
            select_msg)
        vbox.addLayout(hbox)

        b = OkButton(d, _('Export'))
        b.setEnabled(False)
        vbox.addLayout(Buttons(CancelButton(d), b))

        private_keys = {}
        keyinstance_ids = account.get_keyinstance_ids()
        done = False
        cancelled = False
        def privkeys_thread():
            for keyinstance_id in keyinstance_ids:
                time.sleep(0.1)
                if done or cancelled:
                    break
                privkey = account.export_private_key(keyinstance_id, password)
                script_template = account.get_script_template_for_id(keyinstance_id)
                script_text = script_template_to_string(script_template)
                private_keys[script_text] = privkey
                self.computing_privkeys_signal.emit()
            if not cancelled:
                self.computing_privkeys_signal.disconnect()
                self.show_privkeys_signal.emit()

        def show_privkeys():
            s = "\n".join('{}\t{}'.format(script_text, privkey)
                          for script_text, privkey in private_keys.items())
            e.setText(s)
            b.setEnabled(True)
            self.show_privkeys_signal.disconnect()
            nonlocal done
            done = True

        def on_dialog_closed(*args):
            nonlocal done
            nonlocal cancelled
            if not done:
                cancelled = True
                self.computing_privkeys_signal.disconnect()
                self.show_privkeys_signal.disconnect()

        self.computing_privkeys_signal.connect(lambda: e.setText(
            "Please wait... %d/%d" % (len(private_keys),len(keyinstance_ids))))
        self.show_privkeys_signal.connect(show_privkeys)
        d.finished.connect(on_dialog_closed)
        threading.Thread(target=privkeys_thread).start()

        if not d.exec_():
            done = True
            return

        filename = filename_e.text()
        if not filename:
            return

        try:
            self._do_export_privkeys(filename, private_keys, csv_button.isChecked())
        except (IOError, os.error) as reason:
            txt = "\n".join([
                _("ElectrumSV was unable to produce a private key-export."),
                str(reason)
            ])
            MessageBox.show_error(txt, title=_("Unable to create csv"))
        except Exception as e:
            MessageBox.show_message(str(e), self._main_window)
            return

        MessageBox.show_message(_('Private keys exported'), self._main_window)

    def _do_export_privkeys(self, fileName: str, pklist, is_csv):
        with open(fileName, "w+") as f:
            if is_csv:
                transaction = csv.writer(f)
                transaction.writerow(["reference", "private_key"])
                for key_text, pk in pklist.items():
                    transaction.writerow([key_text, pk])
            else:
                f.write(json.dumps(pklist, indent = 4))



class AccountInformationDialog(QDialog):
    _list: Optional[CosignerList] = None

    def __init__(self, main_window: ElectrumWindow, wallet: Wallet, account_id: int,
            parent: QWidget) -> None:
        super().__init__(parent, Qt.WindowSystemMenuHint | Qt.WindowTitleHint |
            Qt.WindowCloseButtonHint)

        self._main_window = main_window
        self._wallet = wallet

        self._account = account = self._wallet.get_account(account_id)
        keystore = account.get_keystore()

        self.setWindowTitle(_("Account Information"))
        self.setMinimumSize(600, 400)

        vbox = QVBoxLayout()

        self._form = form = FormSectionWidget(minimum_label_width=160)
        form.add_title("Account properties")
        name_widget = QLineEdit()
        name_widget.setText(account.display_name())
        name_widget.setReadOnly(True)
        form.add_row(_("Name"), name_widget, True)
        form.add_row(_("Type"), QLabel(account.type().value))
        script_type_widget = QLineEdit()
        script_type_widget.setText(account.get_default_script_type().name)
        script_type_widget.setReadOnly(True)
        form.add_row(_("Script type"), script_type_widget, True)
        vbox.addWidget(form)

        add_stretch = True
        if keystore is not None:
            if keystore.derivation_type == DerivationType.ELECTRUM_MULTISIG:
                multisig_form = FormSectionWidget(minimum_label_width=160)
                multisig_form.add_title("Multi-signature properties")
                multisig_form.add_row(_("Number of cosigners"), QLabel(str(keystore.n)))
                multisig_form.add_row(_("Number of signatures required"), QLabel(str(keystore.m)))
                vbox.addWidget(multisig_form)

                self._list = list = CosignerList(self._main_window, create=False)
                list.setMinimumHeight(350)
                for i, keystore in enumerate(account.get_keystores()):
                    state = CosignerState(i, keystore)
                    list.add_state(state)
                vbox.addWidget(list, 1)
                add_stretch = False
            elif account.is_deterministic():
                form.add_row(_("Keystore"), QLabel(keystore.type().value))

                mpk_list = account.get_master_public_keys()
                mpk_text = ShowQRTextEdit()
                mpk_text.setFixedHeight(65)
                mpk_text.addCopyButton(self._main_window.app)
                mpk_text.setText(mpk_list[0])
                mpk_text.repaint()   # macOS hack for Electrum #4777
                form.add_row(QLabel(_("Master public key")), mpk_text, True)
        if add_stretch:
            vbox.addStretch(1)

        buttons = Buttons(CloseButton(self))
        self._buttons = buttons

        vbox.addLayout(self._buttons)
        self.setLayout(vbox)
<|MERGE_RESOLUTION|>--- conflicted
+++ resolved
@@ -210,9 +210,6 @@
         dialog = AccountInformationDialog(self._main_window, self._wallet, account_id, self)
         dialog.exec_()
 
-<<<<<<< HEAD
-    def _can_view_secured_data(self, account: AbstractAccount) -> None:
-=======
     def _generate_destinations(self, account_id) -> None:
         from . import payment_destinations_dialog
         from importlib import reload
@@ -221,8 +218,7 @@
             self._wallet, account_id, self)
         dialog.exec_()
 
-    def can_view_secured_data(self, account: AbstractAccount) -> None:
->>>>>>> b470275c
+    def _can_view_secured_data(self, account: AbstractAccount) -> None:
         return not account.is_watching_only() and not isinstance(account, MultisigAccount) \
             and not account.is_hardware_wallet()
 
